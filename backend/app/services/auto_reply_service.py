--- conflicted
+++ resolved
@@ -232,10 +232,7 @@
         """Generate and send an appropriate reply using RAG"""
         try:
             # Skip processing entirely for irrelevant emails (promotional/security)
-<<<<<<< HEAD
             if classification.lower() == IRRELEVANT.lower():
-=======
-            if classification.lower() == "irrelevant":
                 # Store in Pinecone before skipping auto-reply
                 print(
                     f"Indexing irrelevant thread {thread['thread_id']} in Pinecone before skipping auto-reply"
@@ -247,7 +244,6 @@
                     store_embedding=True,
                 )
 
->>>>>>> 8d2a910c
                 print(
                     f"Skipping auto-reply for irrelevant email (thread {thread['thread_id']})"
                 )
