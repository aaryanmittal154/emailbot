<<<<<<< HEAD
// "use client";

// import {
//   ChakraProvider,
//   Box,
//   Button,
//   useColorModeValue,
// } from "@chakra-ui/react";
// import { motion } from "framer-motion";
// import { useState, useEffect } from "react";
// import { useRouter } from "next/navigation";
// import DashboardLayout from "../../components/ui/DashboardLayout";
// import { DashboardContent } from "../../components/ui/DashboardContent";
// import theme from "../../styles/theme";
// import { getEmails, syncEmails, getEmailsByLabel } from "../../lib/api";

// interface ModernViewProps {
//   user: any;
//   isSyncing: boolean;
//   setIsSyncing: (value: boolean) => void;
//   onSwitchBack: () => void;
// }

// export default function ModernView({
//   user,
//   isSyncing,
//   setIsSyncing,
//   onSwitchBack,
// }: ModernViewProps) {
//   const [emails, setEmails] = useState<any[]>([]);
//   const [jobPostings, setJobPostings] = useState<any[]>([]);
//   const [candidates, setCandidates] = useState<any[]>([]);
//   const [isLoading, setIsLoading] = useState(true);
//   const router = useRouter();

//   // Logout handler
//   const handleLogout = () => {
//     // Clear authentication data
//     localStorage.removeItem("auth_token");
//     localStorage.removeItem("user_id");

//     // Redirect to login page
//     router.push("/");
//   };

//   // Fetch initial data when component mounts
//   useEffect(() => {
//     const fetchInitialData = async () => {
//       setIsLoading(true);
//       try {
//         // Add timestamp for cache busting
//         const timestamp = Date.now();

//         // Fetch all emails
//         const emailsResponse = await getEmails({
//           page: 1,
//           max_results: 20,
//           t: timestamp,
//         });

//         // Fetch high-priority categories (preserve lazy loading strategy)
//         const [jobPostingsRes, candidatesRes] = await Promise.all([
//           getEmailsByLabel("Job Posting", { t: timestamp }),
//           getEmailsByLabel("Candidate", { t: timestamp }),
//         ]);

//         console.log("Modern UI data fetched:", {
//           emails: emailsResponse.data,
//           jobPostings: jobPostingsRes.data,
//           candidates: candidatesRes.data,
//         });

//         // Update state with fetched data - handle different response formats
//         // Some endpoints return {emails: [...]} and others return the array directly
//         const emailsData = Array.isArray(emailsResponse.data)
//           ? emailsResponse.data
//           : emailsResponse.data?.emails || [];

//         const jobPostingsData = Array.isArray(jobPostingsRes.data)
//           ? jobPostingsRes.data
//           : jobPostingsRes.data?.emails || [];

//         const candidatesData = Array.isArray(candidatesRes.data)
//           ? candidatesRes.data
//           : candidatesRes.data?.emails || [];

//         setEmails(emailsData);
//         setJobPostings(jobPostingsData);
//         setCandidates(candidatesData);
//       } catch (error) {
//         console.error("Error fetching data for modern UI:", error);
//       } finally {
//         setIsLoading(false);
//       }
//     };

//     fetchInitialData();
//   }, [user.id]);

//   const handleSyncEmails = async () => {
//     try {
//       setIsSyncing(true);
//       await syncEmails();
//       // Refetch emails after sync
//       setTimeout(async () => {
//         const timestamp = Date.now();
//         const emailsResponse = await getEmails({
//           page: 1,
//           max_results: 20,
//           t: timestamp,
//         });

//         const emailsData = Array.isArray(emailsResponse.data)
//           ? emailsResponse.data
//           : emailsResponse.data?.emails || [];

//         setEmails(emailsData);
//         setIsSyncing(false);
//       }, 3000);
//     } catch (error) {
//       console.error("Error syncing emails:", error);
//       setIsSyncing(false);
//     }
//   };

//   return (
//     <ChakraProvider theme={theme}>
//       <DashboardLayout
//         user={user}
//         onSyncEmails={handleSyncEmails}
//         isSyncing={isSyncing}
//         notificationCount={0}
//         onLogout={handleLogout}
//       >
//         <Box mb={4}>
//           <Button
//             onClick={onSwitchBack}
//             variant="outline"
//             size="sm"
//             colorScheme="gray"
//           >
//             Return to Classic View
//           </Button>
//         </Box>
//         <DashboardContent
//           user={user}
//           isSyncing={isSyncing}
//           setIsSyncing={setIsSyncing}
//           emails={emails}
//           jobPostings={jobPostings}
//           candidates={candidates}
//           isLoading={isLoading}
//         />
//       </DashboardLayout>
//     </ChakraProvider>
//   );
// }
=======
"use client";

import {
  ChakraProvider,
  Box,
  Button,
  useColorModeValue,
} from "@chakra-ui/react";
import { motion } from "framer-motion";
import { useState, useEffect } from "react";
import { useRouter } from "next/navigation";
import DashboardLayout from "../../components/ui/DashboardLayout";
import { DashboardContent } from "../../components/ui/DashboardContent";
import theme from "../../styles/theme";
import { getEmails, syncEmails, getEmailsByLabel } from "../../lib/api";

interface ModernViewProps {
  user: any;
  isSyncing: boolean;
  setIsSyncing: (value: boolean) => void;
  onSwitchBack: () => void;
}

export default function ModernView({
  user,
  isSyncing,
  setIsSyncing,
  onSwitchBack,
}: ModernViewProps) {
  const [emails, setEmails] = useState<any[]>([]);
  const [jobPostings, setJobPostings] = useState<any[]>([]);
  const [candidates, setCandidates] = useState<any[]>([]);
  const [isLoading, setIsLoading] = useState(true);
  const router = useRouter();

  // Logout handler
  const handleLogout = () => {
    // Clear authentication data
    localStorage.removeItem("auth_token");
    localStorage.removeItem("user_id");

    // Redirect to login page
    router.push("/");
  };

  // Fetch initial data when component mounts
  useEffect(() => {
    const fetchInitialData = async () => {
      setIsLoading(true);
      try {
        // Add timestamp for cache busting
        const timestamp = Date.now();

        // Fetch all emails
        const emailsResponse = await getEmails({
          page: 1,
          max_results: 20,
          t: timestamp,
        });

        // Fetch high-priority categories (preserve lazy loading strategy)
        const [jobPostingsRes, candidatesRes] = await Promise.all([
          getEmailsByLabel("Job Posting", { t: timestamp }),
          getEmailsByLabel("Candidate", { t: timestamp }),
        ]);

        console.log("Modern UI data fetched:", {
          emails: emailsResponse.data,
          jobPostings: jobPostingsRes.data,
          candidates: candidatesRes.data,
        });

        // Update state with fetched data - handle different response formats
        // Some endpoints return {emails: [...]} and others return the array directly
        const emailsData = Array.isArray(emailsResponse.data)
          ? emailsResponse.data
          : emailsResponse.data?.emails || [];

        const jobPostingsData = Array.isArray(jobPostingsRes.data)
          ? jobPostingsRes.data
          : jobPostingsRes.data?.emails || [];

        const candidatesData = Array.isArray(candidatesRes.data)
          ? candidatesRes.data
          : candidatesRes.data?.emails || [];

        setEmails(emailsData);
        setJobPostings(jobPostingsData);
        setCandidates(candidatesData);
      } catch (error) {
        console.error("Error fetching data for modern UI:", error);
      } finally {
        setIsLoading(false);
      }
    };

    fetchInitialData();
  }, [user.id]);

  const handleSyncEmails = async () => {
    try {
      setIsSyncing(true);
      await syncEmails();
      // Refetch emails after sync
      setTimeout(async () => {
        const timestamp = Date.now();
        const emailsResponse = await getEmails({
          page: 1,
          max_results: 20,
          t: timestamp,
        });

        const emailsData = Array.isArray(emailsResponse.data)
          ? emailsResponse.data
          : emailsResponse.data?.emails || [];

        setEmails(emailsData);
        setIsSyncing(false);
      }, 3000);
    } catch (error) {
      console.error("Error syncing emails:", error);
      setIsSyncing(false);
    }
  };

  return (
    <ChakraProvider theme={theme}>
      <DashboardLayout
        user={user}
        onSyncEmails={handleSyncEmails}
        isSyncing={isSyncing}
        notificationCount={0}
        onLogout={handleLogout}
      >
        <Box mb={4}>
          <Button
            onClick={onSwitchBack}
            variant="outline"
            size="sm"
            colorScheme="gray"
          >
            Return to Classic View
          </Button>
        </Box>
        {/* @ts-ignore // Temporary workaround for persistent type error in DashboardContent */}
        <DashboardContent
          user={user}
          isSyncing={isSyncing}
          setIsSyncing={setIsSyncing}
          emails={emails}
          jobPostings={jobPostings}
          candidates={candidates}
          isLoading={isLoading}
        />
      </DashboardLayout>
    </ChakraProvider>
  );
}
>>>>>>> 8d2a910c
<|MERGE_RESOLUTION|>--- conflicted
+++ resolved
@@ -1,162 +1,3 @@
-<<<<<<< HEAD
-// "use client";
-
-// import {
-//   ChakraProvider,
-//   Box,
-//   Button,
-//   useColorModeValue,
-// } from "@chakra-ui/react";
-// import { motion } from "framer-motion";
-// import { useState, useEffect } from "react";
-// import { useRouter } from "next/navigation";
-// import DashboardLayout from "../../components/ui/DashboardLayout";
-// import { DashboardContent } from "../../components/ui/DashboardContent";
-// import theme from "../../styles/theme";
-// import { getEmails, syncEmails, getEmailsByLabel } from "../../lib/api";
-
-// interface ModernViewProps {
-//   user: any;
-//   isSyncing: boolean;
-//   setIsSyncing: (value: boolean) => void;
-//   onSwitchBack: () => void;
-// }
-
-// export default function ModernView({
-//   user,
-//   isSyncing,
-//   setIsSyncing,
-//   onSwitchBack,
-// }: ModernViewProps) {
-//   const [emails, setEmails] = useState<any[]>([]);
-//   const [jobPostings, setJobPostings] = useState<any[]>([]);
-//   const [candidates, setCandidates] = useState<any[]>([]);
-//   const [isLoading, setIsLoading] = useState(true);
-//   const router = useRouter();
-
-//   // Logout handler
-//   const handleLogout = () => {
-//     // Clear authentication data
-//     localStorage.removeItem("auth_token");
-//     localStorage.removeItem("user_id");
-
-//     // Redirect to login page
-//     router.push("/");
-//   };
-
-//   // Fetch initial data when component mounts
-//   useEffect(() => {
-//     const fetchInitialData = async () => {
-//       setIsLoading(true);
-//       try {
-//         // Add timestamp for cache busting
-//         const timestamp = Date.now();
-
-//         // Fetch all emails
-//         const emailsResponse = await getEmails({
-//           page: 1,
-//           max_results: 20,
-//           t: timestamp,
-//         });
-
-//         // Fetch high-priority categories (preserve lazy loading strategy)
-//         const [jobPostingsRes, candidatesRes] = await Promise.all([
-//           getEmailsByLabel("Job Posting", { t: timestamp }),
-//           getEmailsByLabel("Candidate", { t: timestamp }),
-//         ]);
-
-//         console.log("Modern UI data fetched:", {
-//           emails: emailsResponse.data,
-//           jobPostings: jobPostingsRes.data,
-//           candidates: candidatesRes.data,
-//         });
-
-//         // Update state with fetched data - handle different response formats
-//         // Some endpoints return {emails: [...]} and others return the array directly
-//         const emailsData = Array.isArray(emailsResponse.data)
-//           ? emailsResponse.data
-//           : emailsResponse.data?.emails || [];
-
-//         const jobPostingsData = Array.isArray(jobPostingsRes.data)
-//           ? jobPostingsRes.data
-//           : jobPostingsRes.data?.emails || [];
-
-//         const candidatesData = Array.isArray(candidatesRes.data)
-//           ? candidatesRes.data
-//           : candidatesRes.data?.emails || [];
-
-//         setEmails(emailsData);
-//         setJobPostings(jobPostingsData);
-//         setCandidates(candidatesData);
-//       } catch (error) {
-//         console.error("Error fetching data for modern UI:", error);
-//       } finally {
-//         setIsLoading(false);
-//       }
-//     };
-
-//     fetchInitialData();
-//   }, [user.id]);
-
-//   const handleSyncEmails = async () => {
-//     try {
-//       setIsSyncing(true);
-//       await syncEmails();
-//       // Refetch emails after sync
-//       setTimeout(async () => {
-//         const timestamp = Date.now();
-//         const emailsResponse = await getEmails({
-//           page: 1,
-//           max_results: 20,
-//           t: timestamp,
-//         });
-
-//         const emailsData = Array.isArray(emailsResponse.data)
-//           ? emailsResponse.data
-//           : emailsResponse.data?.emails || [];
-
-//         setEmails(emailsData);
-//         setIsSyncing(false);
-//       }, 3000);
-//     } catch (error) {
-//       console.error("Error syncing emails:", error);
-//       setIsSyncing(false);
-//     }
-//   };
-
-//   return (
-//     <ChakraProvider theme={theme}>
-//       <DashboardLayout
-//         user={user}
-//         onSyncEmails={handleSyncEmails}
-//         isSyncing={isSyncing}
-//         notificationCount={0}
-//         onLogout={handleLogout}
-//       >
-//         <Box mb={4}>
-//           <Button
-//             onClick={onSwitchBack}
-//             variant="outline"
-//             size="sm"
-//             colorScheme="gray"
-//           >
-//             Return to Classic View
-//           </Button>
-//         </Box>
-//         <DashboardContent
-//           user={user}
-//           isSyncing={isSyncing}
-//           setIsSyncing={setIsSyncing}
-//           emails={emails}
-//           jobPostings={jobPostings}
-//           candidates={candidates}
-//           isLoading={isLoading}
-//         />
-//       </DashboardLayout>
-//     </ChakraProvider>
-//   );
-// }
-=======
 "use client";
 
 import {
@@ -314,5 +155,4 @@
       </DashboardLayout>
     </ChakraProvider>
   );
-}
->>>>>>> 8d2a910c
+}