import { useState } from "react";
import {
  Button,
  useToast,
  Popover,
  PopoverTrigger,
  PopoverContent,
  PopoverHeader,
  PopoverBody,
  PopoverFooter,
  PopoverArrow,
  PopoverCloseButton,
  VStack,
  Text,
  Badge,
  Switch,
  FormControl,
  FormLabel,
  Input,
  Textarea,
  ButtonGroup,
  Box,
  Flex,
  Spinner,
  Alert,
  AlertIcon,
  AlertTitle,
  AlertDescription,
  Tooltip,
} from "@chakra-ui/react";
import {
  triggerAutoReply,
  getAutoReplyConfig,
  getAutoReplyStatus,
  getGmailRateLimitStatus,
  resetGmailRateLimits,
} from "../lib/api";

interface AutoReplyButtonProps {
  variant?: string;
  size?: string;
  colorScheme?: string;
}

const AutoReplyButton = ({
  variant = "solid",
  size = "md",
  colorScheme = "blue",
}: AutoReplyButtonProps) => {
  const toast = useToast();
  const [isLoading, setIsLoading] = useState(false);
  const [isConfigLoading, setIsConfigLoading] = useState(false);
  const [config, setConfig] = useState({
    enabled: true,
    max_threads_per_check: 20,
    auto_reply_signature: null,
    use_html: false,
  });
  const [isOpen, setIsOpen] = useState(false);
  const [status, setStatus] = useState(null);
  const [replyStats, setReplyStats] = useState(null);
  const [rateLimitInfo, setRateLimitInfo] = useState(null);

  // Load config when popover opens
  const handlePopoverOpen = async () => {
    setIsOpen(true);
    setIsConfigLoading(true);

    try {
      // Get current configuration
      const configResponse = await getAutoReplyConfig();
      setConfig(configResponse.data);

      // Get current status
      const statusResponse = await getAutoReplyStatus();
      setStatus(statusResponse.data);

      // Check for active rate limits
      try {
        const rateLimitResponse = await getGmailRateLimitStatus();
        if (rateLimitResponse.data.is_rate_limited) {
          setRateLimitInfo({
            status: "rate_limited",
            retry_after: rateLimitResponse.data.retry_after,
          });
          // We no longer show a toast here, just silently set the rate limit info
        } else {
          // Clear any previous rate limit info
          setRateLimitInfo(null);
        }
      } catch (rateLimitError) {
        console.error("Error checking rate limit status:", rateLimitError);
      }
    } catch (error) {
      console.error("Error fetching auto-reply configuration:", error);
      toast({
        title: "Error",
        description: "Could not load auto-reply configuration.",
        status: "error",
        duration: 5000,
        isClosable: true,
      });
    } finally {
      setIsConfigLoading(false);
    }
  };

  // Save config changes
  const handleSaveConfig = async () => {
    try {
<<<<<<< HEAD
      // const response = await updateAutoReplyConfig(config);
      // setConfig(response.data);
=======
      // const response = await updateAutoReplyConfig(config); // Commented out - API function does not exist
      // setConfig(response.data); // Commented out - Requires response from non-existent function
>>>>>>> 8d2a910c

      toast({
        title: "Success (Simulated)", // Indicate that this is not a real save
        description: "Auto-reply configuration updated (locally).", // Adjust description
        status: "success",
        duration: 3000,
        isClosable: true,
      });
    } catch (error) {
      console.error("Error updating auto-reply configuration:", error);
      toast({
        title: "Error",
        description: "Could not update auto-reply configuration.",
        status: "error",
        duration: 5000,
        isClosable: true,
      });
    }
  };

  // Trigger auto-reply check
  const handleTriggerAutoReply = async () => {
    setIsLoading(true);
    // Clear previous rate limit info
    setRateLimitInfo(null);

    try {
      const response = await triggerAutoReply(
        config.max_threads_per_check,
        config.use_html
      );
      setReplyStats(response.data);

      // Check for rate limit information in the response
      if (response.data.details && response.data.details.rate_limit) {
        setRateLimitInfo(response.data.details.rate_limit);

        toast({
          title: "Gmail Rate Limit Active",
          description: `Auto-reply partially processed. Gmail's sending limit has been reached until ${formatDate(
            response.data.details.rate_limit.retry_after
          )}`,
          status: "warning",
          duration: 7000,
          isClosable: true,
        });
      } else {
        toast({
          title: "Auto-reply check complete",
          description: `Processed ${response.data.processed_count} threads, sent ${response.data.replied_count} replies.`,
          status: "success",
          duration: 5000,
          isClosable: true,
        });
      }
    } catch (error) {
      console.error("Error triggering auto-reply:", error);

      // Check for rate limit in error response
      let errorMessage = "Could not process auto-replies.";
      let errorStatus: "error" | "warning" | "info" | "success" | "loading" =
        "error";

      if (
        error.response?.data?.detail &&
        error.response.data.detail.includes("rate limit exceeded")
      ) {
        errorStatus = "warning";
        errorMessage =
          "Gmail sending rate limit exceeded. You can still configure settings but sending is paused.";

        // Try to extract retry time from error
        const retryMatch =
          error.response.data.detail.match(/Retry after ([^"]+)/);
        const retryTime = retryMatch ? retryMatch[1] : "some time";

        setRateLimitInfo({
          status: "rate_limited",
          retry_after: retryTime,
        });
      }

      toast({
        title: errorStatus === "warning" ? "Gmail Rate Limit Active" : "Error",
        description: errorMessage,
        status: errorStatus,
        duration: 7000,
        isClosable: true,
      });
    } finally {
      setIsLoading(false);
    }
  };

  // Helper function to format date
  const formatDate = (dateString) => {
    if (!dateString || dateString === "unknown") return "Unknown";
    try {
      return new Date(dateString).toLocaleString();
    } catch (e) {
      return dateString;
    }
  };

  return (
    <Popover
      isOpen={isOpen}
      onOpen={handlePopoverOpen}
      onClose={() => setIsOpen(false)}
      closeOnBlur={false}
      placement="bottom"
      gutter={2}
    >
      <PopoverTrigger>
        <Button
          size={size}
          variant={variant}
          colorScheme={colorScheme}
          isLoading={isLoading}
          loadingText="Processing"
        >
          Auto-Reply
        </Button>
      </PopoverTrigger>
      <PopoverContent width="350px">
        <PopoverArrow />
        <PopoverCloseButton />
        <PopoverHeader fontWeight="bold">Auto-Reply Settings</PopoverHeader>
        <PopoverBody>
          {isConfigLoading ? (
            <Flex justify="center" align="center" height="150px">
              <Spinner />
            </Flex>
          ) : (
            <VStack spacing={4} align="start">
              {rateLimitInfo && (
                <Box borderRadius="md" p={2} bg="yellow.50" fontSize="sm">
                  <Flex alignItems="center" gap={2} mb={2}>
                    <Text fontWeight="medium" color="yellow.800">
                      Note: Gmail rate limit active until{" "}
                      {formatDate(rateLimitInfo.retry_after)}
                    </Text>
                  </Flex>
                  <Button
                    size="xs"
                    colorScheme="yellow"
                    onClick={async () => {
                      try {
                        await resetGmailRateLimits();
                        setRateLimitInfo(null);
                        toast({
                          title: "Rate Limits Reset",
                          description:
                            "Successfully cleared any active rate limits.",
                          status: "success",
                          duration: 5000,
                          isClosable: true,
                        });
                      } catch (error) {
                        console.error("Error resetting rate limits:", error);
                        toast({
                          title: "Error",
                          description: "Failed to reset rate limits.",
                          status: "error",
                          duration: 5000,
                          isClosable: true,
                        });
                      }
                    }}
                  >
                    Reset Rate Limit
                  </Button>
                </Box>
              )}

              <FormControl display="flex" alignItems="center">
                <FormLabel htmlFor="auto-reply-enabled" mb="0">
                  Enable Auto-Reply
                </FormLabel>
                <Switch
                  id="auto-reply-enabled"
                  isChecked={config.enabled}
                  onChange={(e) =>
                    setConfig({ ...config, enabled: e.target.checked })
                  }
                  isDisabled={!!rateLimitInfo}
                />
              </FormControl>

              <FormControl>
                <FormLabel htmlFor="max-threads">
                  Max Threads to Check
                </FormLabel>
                <Input
                  id="max-threads"
                  type="number"
                  value={config.max_threads_per_check}
                  onChange={(e) =>
                    setConfig({
                      ...config,
                      max_threads_per_check: parseInt(e.target.value),
                    })
                  }
                  min={1}
                  max={100}
                />
              </FormControl>

              <FormControl display="flex" alignItems="center">
                <Tooltip label="Disable to use plain text format which may help avoid rate limits">
                  <FormLabel htmlFor="use-html" mb="0">
                    Use HTML Formatting
                  </FormLabel>
                </Tooltip>
                <Switch
                  id="use-html"
                  isChecked={config.use_html}
                  onChange={(e) =>
                    setConfig({ ...config, use_html: e.target.checked })
                  }
                />
              </FormControl>

              <FormControl>
                <FormLabel htmlFor="signature">
                  Custom Signature (optional)
                </FormLabel>
                <Textarea
                  id="signature"
                  value={config.auto_reply_signature || ""}
                  onChange={(e) =>
                    setConfig({
                      ...config,
                      auto_reply_signature: e.target.value || null,
                    })
                  }
                  placeholder="Best regards,&#10;Your Name"
                  size="sm"
                />
              </FormControl>

              {status && (
                <Box width="100%" mt={2}>
                  <Text fontSize="sm" fontWeight="bold">
                    Status
                  </Text>
                  <Flex justify="space-between">
                    <Text fontSize="sm">Enabled:</Text>
                    <Badge colorScheme={status.enabled ? "green" : "red"}>
                      {status.enabled ? "Active" : "Inactive"}
                    </Badge>
                  </Flex>
                  {status.last_check_time && (
                    <Flex justify="space-between">
                      <Text fontSize="sm">Last Check:</Text>
                      <Text fontSize="sm">
                        {new Date(status.last_check_time).toLocaleString()}
                      </Text>
                    </Flex>
                  )}
                  <Flex justify="space-between">
                    <Text fontSize="sm">Total Replies:</Text>
                    <Text fontSize="sm">{status.total_replies_sent}</Text>
                  </Flex>
                </Box>
              )}

              {replyStats && (
                <Box width="100%" mt={2} p={2} bg="gray.50" borderRadius="md">
                  <Text fontSize="sm" fontWeight="bold">
                    Last Check Results:
                  </Text>
                  <Flex justify="space-between">
                    <Text fontSize="sm">Processed:</Text>
                    <Text fontSize="sm">
                      {replyStats.processed_count} threads
                    </Text>
                  </Flex>
                  <Flex justify="space-between">
                    <Text fontSize="sm">Replies Sent:</Text>
                    <Badge
                      colorScheme={
                        replyStats.replied_count > 0 ? "green" : "gray"
                      }
                    >
                      {replyStats.replied_count}
                    </Badge>
                  </Flex>
                  {replyStats.details?.error_count > 0 && (
                    <Flex justify="space-between">
                      <Text fontSize="sm">Errors:</Text>
                      <Badge colorScheme="red">
                        {replyStats.details.error_count}
                      </Badge>
                    </Flex>
                  )}
                </Box>
              )}
            </VStack>
          )}
        </PopoverBody>
        <PopoverFooter display="flex" justifyContent="space-between">
          <Button
            size="sm"
            onClick={handleSaveConfig}
            isDisabled={isConfigLoading}
          >
            Save Settings
          </Button>
          <Tooltip
            isDisabled={!rateLimitInfo}
            label={
              rateLimitInfo
                ? `Gmail rate limit active until ${formatDate(
                    rateLimitInfo.retry_after
                  )}`
                : ""
            }
            placement="top"
          >
            <Button
              size="sm"
              colorScheme="blue"
              onClick={handleTriggerAutoReply}
              isLoading={isLoading}
              isDisabled={isConfigLoading || !config.enabled || !!rateLimitInfo}
            >
              Run Now
            </Button>
          </Tooltip>
        </PopoverFooter>
      </PopoverContent>
    </Popover>
  );
};

export default AutoReplyButton;<|MERGE_RESOLUTION|>--- conflicted
+++ resolved
@@ -108,14 +108,8 @@
   // Save config changes
   const handleSaveConfig = async () => {
     try {
-<<<<<<< HEAD
-      // const response = await updateAutoReplyConfig(config);
-      // setConfig(response.data);
-=======
       // const response = await updateAutoReplyConfig(config); // Commented out - API function does not exist
       // setConfig(response.data); // Commented out - Requires response from non-existent function
->>>>>>> 8d2a910c
-
       toast({
         title: "Success (Simulated)", // Indicate that this is not a real save
         description: "Auto-reply configuration updated (locally).", // Adjust description
