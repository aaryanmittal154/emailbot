--- conflicted
+++ resolved
@@ -1,887 +1,3 @@
-<<<<<<< HEAD
-// import React, { useState, useEffect } from "react";
-// import {
-//   Box,
-//   Flex,
-//   Heading,
-//   Text,
-//   SimpleGrid,
-//   VStack,
-//   HStack,
-//   Button,
-//   IconButton,
-//   Badge,
-//   Input,
-//   InputGroup,
-//   InputRightElement,
-//   useToast,
-//   useBreakpointValue,
-//   useColorModeValue,
-//   Tabs,
-//   TabList,
-//   TabPanels,
-//   Tab,
-//   TabPanel,
-//   Spinner,
-//   Skeleton,
-//   Tooltip,
-//   Icon,
-// } from "@chakra-ui/react";
-// import { SearchIcon, ArrowBackIcon, ChevronRightIcon, RepeatIcon, AddIcon, InfoIcon, WarningIcon, TimeIcon } from "@chakra-ui/icons";
-// import { FiMail } from "react-icons/fi";
-// import { motion, AnimatePresence } from "framer-motion";
-// import CategoryPanel from "./CategoryPanel";
-// import EmailThreadViewer from "./EmailThreadViewer";
-// import NewEmailNotifier from "./NewEmailNotifier";
-// import { formatTimeSince, getLastEmailCheckTimestamp } from "../../lib/emailUtils";
-
-// // Preserve all API functions
-// import {
-//   getEmails,
-//   getThread,
-//   syncEmails,
-//   searchEmails,
-//   indexEmails,
-//   getEmailsByLabel,
-//   classifyThread,
-//   getSimilarThreads,
-//   getMatchingCandidates,
-//   getMatchingJobs,
-//   getNewEmails,
-// } from "../../lib/api";
-
-// // Types
-// interface EmailData {
-//   id: string;
-//   gmail_id: string;
-//   thread_id: string;
-//   sender: string;
-//   recipients: string[];
-//   subject: string;
-//   snippet: string;
-//   date: string;
-//   labels: string[];
-//   has_attachment: boolean;
-//   is_read: boolean;
-//   body?: string;
-//   internal_date?: number;
-// }
-
-// interface ThreadData {
-//   thread_id: string;
-//   messages: EmailData[];
-//   subject: string;
-//   participants: string[];
-//   message_count: number;
-//   last_updated: string;
-// }
-
-// interface DashboardContentProps {
-//   user: any;
-//   isSyncing: boolean;
-//   setIsSyncing: (value: boolean) => void;
-//   emails?: any[];
-//   jobPostings?: any[];
-//   candidates?: any[];
-//   isLoading?: boolean;
-// }
-
-// const MotionBox = motion(Box);
-
-// export const DashboardContent: React.FC<DashboardContentProps> = ({
-//   user,
-//   isSyncing,
-//   setIsSyncing,
-//   emails: initialEmails = [],
-//   jobPostings: initialJobPostings = [],
-//   candidates: initialCandidates = [],
-//   isLoading: initialLoading = false,
-// }: DashboardContentProps) => {
-//   const toast = useToast();
-
-//   const [viewType, setViewType] = useState<ViewType>("all");
-//   const [selectedEmail, setSelectedEmail] = useState<EmailData | null>(null);
-//   const [activeThread, setActiveThread] = useState<ThreadData | null>(null);
-//   const [isThreadLoading, setIsThreadLoading] = useState(false);
-
-//   // Ensure inputs are arrays
-//   const safeJobPostings = Array.isArray(initialJobPostings) ? initialJobPostings : [];
-
-//   // Panel state
-//   const [emails, setEmails] = useState<any[]>(initialEmails);
-//   const [jobPostings, setJobPostings] = useState<any[]>(safeJobPostings);
-//   const [candidates, setCandidates] = useState<any[]>(initialCandidates);
-//   const [isLoading, setIsLoading] = useState<boolean>(initialLoading);
-//   const [loadingLabeled, setLoadingLabeled] = useState<boolean>(false);
-
-//   // State for emails and threads
-//   const [selectedThread, setSelectedThread] = useState<any>(null);
-//   const [hasMore, setHasMore] = useState(true);
-//   const [page, setPage] = useState(1);
-
-//   // Search state
-//   const [searchQuery, setSearchQuery] = useState("");
-//   const [searchResults, setSearchResults] = useState<any>(null);
-//   const [isSearching, setIsSearching] = useState(false);
-
-//   // Categorized emails
-//   const [activeCategory, setActiveCategory] = useState("All");
-//   const [events, setEvents] = useState<any[]>([]);
-//   const [questions, setQuestions] = useState<any[]>([]);
-//   const [discussionTopics, setDiscussionTopics] = useState<any[]>([]);
-//   const [irrelevant, setIrrelevant] = useState<any[]>([]);
-//   const [other, setOther] = useState<any[]>([]);
-
-//   // Category loading states
-//   const [loadedCategories, setLoadedCategories] = useState<string[]>([]);
-//   const [selectedLabeledEmail, setSelectedLabeledEmail] = useState<any>(null);
-
-//   // UI state
-//   const columns = useBreakpointValue({ base: 1, md: 2, lg: 3 });
-
-//   // Update state when props change
-//   useEffect(() => {
-//     if (initialEmails.length > 0) setEmails(initialEmails);
-//     if (safeJobPostings.length > 0) setJobPostings(safeJobPostings);
-//     if (initialCandidates.length > 0) setCandidates(initialCandidates);
-//     setIsLoading(initialLoading);
-//   }, [initialEmails, safeJobPostings, initialCandidates, initialLoading]);
-
-//   // Update initial categories loaded state
-//   useEffect(() => {
-//     const categories = [];
-//     if (safeJobPostings.length > 0) categories.push("Job Posting");
-//     if (initialCandidates.length > 0) categories.push("Candidate");
-//     if (categories.length > 0) {
-//       setLoadedCategories(categories);
-//     }
-//   }, [safeJobPostings, initialCandidates]);
-
-//   // ===== FETCH DATA FUNCTIONS =====
-
-//   // Fetch all emails - preserved from original
-//   const fetchEmails = async (page = 1, pageSize = 20) => {
-//     try {
-//       setIsThreadLoading(true);
-//       // Add cache-busting with timestamp
-//       const timestamp = new Date().getTime();
-//       // Fix the API call parameters
-//       const response = await getEmails({
-//         page,
-//         max_results: pageSize,
-//         t: timestamp,
-//       });
-
-//       // Handle both array responses and object responses with emails property
-//       const newEmails = Array.isArray(response.data) ? response.data : response.data?.emails || [];
-//       console.log(`Fetched ${newEmails.length} emails for page ${page}`);
-
-//       if (page === 1) {
-//         setEmails(newEmails);
-//       } else {
-//         setEmails((prev) => [...prev, ...newEmails]);
-//       }
-
-//       setHasMore(newEmails.length === pageSize);
-//       setIsThreadLoading(false);
-//     } catch (error) {
-//       console.error("Error fetching emails:", error);
-//       setIsThreadLoading(false);
-//       toast({
-//         title: "Error fetching emails",
-//         description:
-//           "There was an error fetching your emails. Please try again.",
-//         status: "error",
-//         duration: 5000,
-//         isClosable: true,
-//       });
-//     }
-//   };
-
-//   // Fetch thread details
-//   const fetchThread = async (threadId: string) => {
-//     try {
-//       setIsThreadLoading(true);
-//       const response = await getThread(threadId);
-
-//       if (response.data) {
-//         setSelectedThread(response.data);
-//       }
-//       setIsThreadLoading(false);
-//     } catch (error) {
-//       console.error("Error fetching thread:", error);
-//       setIsThreadLoading(false);
-//       toast({
-//         title: "Error fetching thread",
-//         description:
-//           "There was an error fetching the email thread. Please try again.",
-//         status: "error",
-//         duration: 5000,
-//         isClosable: true,
-//       });
-//     }
-//   };
-
-//   // Search emails
-//   const handleSearch = async () => {
-//     if (!searchQuery.trim()) return;
-
-//     try {
-//       setIsSearching(true);
-//       const response = await searchEmails(searchQuery);
-
-//       if (response.data) {
-//         setSearchResults(response.data);
-//       }
-//       setIsSearching(false);
-//     } catch (error) {
-//       console.error("Error searching emails:", error);
-//       setIsSearching(false);
-//       toast({
-//         title: "Error searching emails",
-//         description:
-//           "There was an error searching your emails. Please try again.",
-//         status: "error",
-//         duration: 5000,
-//         isClosable: true,
-//       });
-//     }
-//   };
-
-//   // Fetch labeled emails
-//   const fetchLabeledEmails = async () => {
-//     if (loadingLabeled) return;
-
-//     setLoadingLabeled(true);
-
-//     try {
-//       // Fetch all the different categories in parallel for better performance
-//       const [jobResults, candidateResults, questionResults, discussionResults, eventsResults, otherResults, irrelevantResults] = await Promise.all([
-//         getEmailsByLabel("Job Posting"),
-//         getEmailsByLabel("Candidate"),
-//         getEmailsByLabel("Questions"),
-//         getEmailsByLabel("Discussion Topics"),
-//         getEmailsByLabel("Event"),
-//         getEmailsByLabel("Other"),
-//         getEmailsByLabel("Irrelevant")
-//       ]);
-
-//       setJobPostings(jobResults.data || []);
-//       setCandidates(candidateResults.data || []);
-//       setQuestions(questionResults.data || []);
-//       setDiscussionTopics(discussionResults.data || []);
-//       setEvents(eventsResults.data || []);
-//       setOther(otherResults.data || []);
-//       setIrrelevant(irrelevantResults.data || []);
-
-//       // Update the badge counts if needed
-//       console.log(`Loaded labeled emails: ${jobResults.data.length} jobs, ${candidateResults.data.length} candidates`);
-//     } catch (error) {
-//       console.error("Error fetching labeled emails:", error);
-//       toast({
-//         title: "Error",
-//         description: "Failed to load categorized emails. Please try again.",
-//         status: "error",
-//         duration: 5000,
-//         isClosable: true,
-//       });
-//     } finally {
-//       setLoadingLabeled(false);
-//     }
-//   };
-
-//   // Handle refreshing a single category
-//   const handleRefreshCategory = async (category: string) => {
-//     try {
-//       setLoadingLabeled(true);
-//       const timestamp = new Date().getTime(); // Cache busting
-//       // Fix the parameter type
-//       const response = await getEmailsByLabel(category, { t: timestamp });
-
-//       // Update the appropriate category
-//       switch (category) {
-//         case "Job Posting":
-//           setJobPostings(response.data.emails || []);
-//           break;
-//         case "Candidate":
-//           setCandidates(response.data.emails || []);
-//           break;
-//         case "Event":
-//           setEvents(response.data.emails || []);
-//           break;
-//         case "Questions":
-//           setQuestions(response.data.emails || []);
-//           break;
-//         case "Discussion Topics":
-//           setDiscussionTopics(response.data.emails || []);
-//           break;
-//         case "Other":
-//           setOther(response.data.emails || []);
-//           break;
-//         case "Irrelevant":
-//           setIrrelevant(response.data.emails || []);
-//           break;
-//       }
-
-//       setLoadingLabeled(false);
-//       toast({
-//         title: "Category refreshed",
-//         description: `${category} category has been refreshed.`,
-//         status: "success",
-//         duration: 2000,
-//         isClosable: true,
-//       });
-//     } catch (error) {
-//       console.error(`Error refreshing ${category} category:`, error);
-//       setLoadingLabeled(false);
-//       toast({
-//         title: "Error refreshing category",
-//         description: `There was an error refreshing the ${category} category.`,
-//         status: "error",
-//         duration: 5000,
-//         isClosable: true,
-//       });
-//     }
-//   };
-
-//   // Sync emails - preserved functionality
-//   const handleSyncEmails = async () => {
-//     try {
-//       setIsSyncing(true);
-//       // Fix the parameter - remove it if not needed
-//       await syncEmails();
-
-//       toast({
-//         title: "Syncing emails",
-//         description: "Your emails are being synced in the background.",
-//         status: "info",
-//         duration: 3000,
-//         isClosable: true,
-//       });
-
-//       // Fetch emails after a short delay to allow sync to start
-//       setTimeout(() => {
-//         fetchEmails();
-//         fetchLabeledEmails();
-//         setIsSyncing(false);
-//       }, 2000);
-//     } catch (error) {
-//       console.error("Error syncing emails:", error);
-//       setIsSyncing(false);
-//       toast({
-//         title: "Error syncing emails",
-//         description:
-//           "There was an error syncing your emails. Please try again.",
-//         status: "error",
-//         duration: 5000,
-//         isClosable: true,
-//       });
-//     }
-//   };
-
-//   // Load more emails
-//   const loadMoreEmails = () => {
-//     if (hasMore && !isThreadLoading) {
-//       const nextPage = page + 1;
-//       setPage(nextPage);
-//       fetchEmails(nextPage);
-//     }
-//   };
-
-//   // ===== LIFECYCLE HOOKS =====
-
-//   // Initial data loading
-//   useEffect(() => {
-//     if (user) {
-//       fetchEmails();
-//       // Only load high-priority categories initially
-//       fetchLabeledEmails();
-//     }
-//   }, [user]);
-
-//   // On-demand category loading
-//   const loadCategoryIfNeeded = (category: string) => {
-//     if (!loadedCategories.includes(category)) {
-//       handleRefreshCategory(category);
-//     }
-//   };
-
-//   // ===== HANDLERS =====
-
-//   // Select email thread
-//   const handleSelectEmail = (email: EmailData) => {
-//     fetchThread(email.thread_id);
-//   };
-
-//   // Back to list from thread view
-//   const handleBackFromThread = () => {
-//     setSelectedThread(null);
-//   };
-
-//   // Refresh thread
-//   const handleRefreshThread = () => {
-//     if (selectedThread) {
-//       fetchThread(selectedThread.thread_id);
-//     }
-//   };
-
-//   // ===== RENDER FUNCTIONS =====
-
-//   // Add adapter function to convert EmailData to Email format
-//   const adaptEmailData = (emailData: any): any => {
-//     // Check data exists
-//     if (!emailData) return null;
-
-//     let senderObj = { name: "", email: "" };
-
-//     // Handle different sender formats
-//     if (typeof emailData.sender === "object" && emailData.sender !== null) {
-//       senderObj = emailData.sender;
-//     } else if (typeof emailData.sender === "string") {
-//       // Try to parse "Name <email@example.com>" format
-//       const match = emailData.sender.match(/(.*?)\s*<(.+?)>/);
-//       if (match) {
-//         senderObj = {
-//           name: match[1].trim(),
-//           email: match[2].trim(),
-//         };
-//       } else {
-//         // Just use the whole string as email
-//         senderObj = {
-//           name: emailData.sender.split("@")[0] || "Unknown",
-//           email: emailData.sender,
-//         };
-//       }
-//     }
-
-//     return {
-//       id:
-//         emailData.gmail_id ||
-//         emailData.id ||
-//         `email-${Math.random().toString(36).substr(2, 9)}`,
-//       thread_id: emailData.thread_id || emailData.id,
-//       subject: emailData.subject || "No Subject",
-//       sender: senderObj,
-//       preview: emailData.snippet || "",
-//       recipients: emailData.recipients || [],
-//       timestamp: emailData.date || new Date().toISOString(),
-//       isRead: emailData.is_read || false,
-//       hasAttachment: emailData.has_attachment || false,
-//       labels: emailData.labels || [],
-//     };
-//   };
-
-//   // Convert all emails to the required format for CategoryPanel
-//   const adaptEmails = (emailsData: any[]): any[] => {
-//     // Check if emailsData is undefined or null
-//     if (!emailsData || !Array.isArray(emailsData)) {
-//       console.error("Invalid email data provided to adaptEmails:", emailsData);
-//       return [];
-//     }
-
-//     // Convert each email to the required format
-//     const adaptedEmails = emailsData.map(adaptEmailData);
-
-//     // Sort emails by date (newest first)
-//     adaptedEmails.sort((a, b) => {
-//       // Try to use timestamp first, then date as fallback
-//       const dateA = a.timestamp || a.date || '';
-//       const dateB = b.timestamp || b.date || '';
-
-//       // Sort in descending order (newest first)
-//       return new Date(dateB).getTime() - new Date(dateA).getTime();
-//     });
-
-//     return adaptedEmails;
-//   };
-
-//   // Convert back from UI email format to the format expected by the original functions
-//   const reverseAdaptEmail = (email: any): any => {
-//     // If sender is a string already, just return as is
-//     if (typeof email.sender === "string") {
-//       return email;
-//     }
-
-//     // Convert the sender object back to a string format
-//     let senderString = "";
-//     if (email.sender && typeof email.sender === "object") {
-//       if (email.sender.name && email.sender.email) {
-//         senderString = `${email.sender.name} <${email.sender.email}>`;
-//       } else if (email.sender.email) {
-//         senderString = email.sender.email;
-//       }
-//     }
-
-//     return {
-//       ...email,
-//       gmail_id: email.gmail_id || email.id,
-//       sender: senderString || email.sender.email || "unknown@example.com",
-//       snippet: email.snippet || email.preview || "",
-//       is_read: email.is_read || email.isRead || false,
-//       has_attachment: email.has_attachment || email.hasAttachment || false,
-//       date: email.date || email.timestamp || new Date().toISOString(),
-//     };
-//   };
-
-//   // Render all emails panel
-//   const renderAllEmailsPanel = () => (
-//     <CategoryPanel
-//       title="All Emails"
-//       category="All Emails"
-//       emails={adaptEmails(emails)}
-//       isLoading={isThreadLoading}
-//       onRefresh={() => fetchEmails(1)}
-//       onEmailSelect={(email) => {
-//         handleSelectEmail(reverseAdaptEmail(email));
-//       }}
-//       emptyMessage="No emails found"
-//     />
-//   );
-
-//   // Render job postings panel
-//   const renderJobPostingsPanel = () => {
-//     console.log("Rendering job postings panel with data:", jobPostings);
-//     return (
-//     <CategoryPanel
-//       title="Job Postings"
-//       category="Job Posting"
-//       emails={adaptEmails(jobPostings)}
-//       isLoading={loadingLabeled}
-//       onRefresh={() => handleRefreshCategory("Job Posting")}
-//       onEmailSelect={(email) => {
-//         handleSelectEmail(reverseAdaptEmail(email));
-//       }}
-//       emptyMessage="No job postings found"
-//       badgeCount={jobPostings.length}
-//     />
-//   );
-
-//   // Render candidates panel
-//   const renderCandidatesPanel = () => (
-//     <CategoryPanel
-//       title="Candidates"
-//       category="Candidate"
-//       emails={adaptEmails(candidates)}
-//       isLoading={loadingLabeled}
-//       onRefresh={() => handleRefreshCategory("Candidate")}
-//       onEmailSelect={(email) => {
-//         handleSelectEmail(reverseAdaptEmail(email));
-//       }}
-//       emptyMessage="No candidates found"
-//       badgeCount={candidates.length}
-//     />
-//   );
-
-//   // Render a specific category panel
-//   const renderCategoryPanel = (
-//     title: string,
-//     category: string,
-//     emails: any[],
-//     onTabClick?: () => void
-//   ) => (
-//     <CategoryPanel
-//       title={title}
-//       category={category}
-//       emails={adaptEmails(emails)}
-//       isLoading={loadingLabeled}
-//       onRefresh={() => handleRefreshCategory(category)}
-//       onEmailSelect={(email) => {
-//         handleSelectEmail(reverseAdaptEmail(email));
-//       }}
-//       badgeCount={emails.length}
-//       animation="fadeIn"
-//       emptyMessage={`No ${category.toLowerCase()} emails found`}
-//     />
-//   );
-
-//   // Render the irrelevant emails panel
-//   const renderIrrelevantPanel = () => (
-//     <CategoryPanel
-//       title="Irrelevant"
-//       category="Irrelevant"
-//       emails={adaptEmails(irrelevantEmails)}
-//       isLoading={loadingLabeled}
-//       onRefresh={() => handleRefreshCategory("Irrelevant")}
-//       onEmailSelect={(email) => {
-//         handleSelectEmail(reverseAdaptEmail(email));
-//       }}
-//       badgeCount={irrelevantEmails.length}
-//       animation="fadeIn"
-//       emptyMessage="No irrelevant emails found (promotional/security)"
-//     />
-//   );
-
-//   return (
-//     <Box position="relative">
-//       <AnimatePresence mode="wait">
-//         {selectedThread ? (
-//           <MotionBox
-//             key="thread-viewer"
-//             initial={{ opacity: 0, y: 20 }}
-//             animate={{ opacity: 1, y: 0 }}
-//             exit={{ opacity: 0, y: -20 }}
-//             transition={{ duration: 0.3 }}
-//           >
-//             <EmailThreadViewer
-//               thread={selectedThread}
-//               onBack={handleBackFromThread}
-//               onRefresh={handleRefreshThread}
-//             />
-//           </MotionBox>
-//         ) : (
-//           <MotionBox
-//             key="email-dashboard"
-//             initial={{ opacity: 0 }}
-//             animate={{ opacity: 1 }}
-//             exit={{ opacity: 0 }}
-//             transition={{ duration: 0.3 }}
-//           >
-//             {/* Search Bar */}
-//             <Box mb={8}>
-//               <InputGroup size="lg">
-//                 <Input
-//                   placeholder="Search emails..."
-//                   value={searchQuery}
-//                   onChange={(e) => setSearchQuery(e.target.value)}
-//                   onKeyPress={(e) => e.key === "Enter" && handleSearch()}
-//                   bg="white"
-//                   borderRadius="lg"
-//                   borderWidth="1px"
-//                   borderColor="gray.300"
-//                   _hover={{ borderColor: "brand.300" }}
-//                   _focus={{
-//                     borderColor: "brand.500",
-//                     boxShadow: "0 0 0 1px var(--chakra-colors-brand-500)",
-//                   }}
-//                   fontSize="md"
-//                   height="56px"
-//                 />
-//                 <InputRightElement width="4.5rem" height="56px">
-//                   <Button
-//                     h="2.5rem"
-//                     size="md"
-//                     colorScheme="brand"
-//                     onClick={handleSearch}
-//                     isLoading={isSearching}
-//                   >
-//                     <SearchIcon />
-//                   </Button>
-//                 </InputRightElement>
-//               </InputGroup>
-//             </Box>
-
-//             {/* Email Categories */}
-//             <Tabs
-//               variant="modern"
-//               colorScheme="brand"
-//               onChange={(index) => {
-//                 // On-demand loading based on tab selection
-//                 switch (index) {
-//                   case 0: // All Emails
-//                     break;
-//                   case 1: // Job Postings
-//                     loadCategoryIfNeeded("Job Posting");
-//                     break;
-//                   case 2: // Candidates
-//                     loadCategoryIfNeeded("Candidate");
-//                     break;
-//                   case 3: // Events
-//                     loadCategoryIfNeeded("Event");
-//                     break;
-//                   case 4: // Questions
-//                     loadCategoryIfNeeded("Questions");
-//                     break;
-//                   case 5: // Discussion Topics
-//                     loadCategoryIfNeeded("Discussion Topics");
-//                     break;
-//                   case 6: // Other
-//                     loadCategoryIfNeeded("Other");
-//                     break;
-//                 }
-//               }}
-//             >
-//               <TabList overflowX="auto" pb={2} mb={4}>
-//                 <Tab>All Emails</Tab>
-//                 <Tab>
-//                   Job Postings{" "}
-//                   {jobPostings.length > 0 && (
-//                     <Badge ml={2} colorScheme="blue" borderRadius="full">
-//                       {jobPostings.length}
-//                     </Badge>
-//                   )}
-//                 </Tab>
-//                 <Tab>
-//                   Candidates{" "}
-//                   {candidates.length > 0 && (
-//                     <Badge ml={2} colorScheme="green" borderRadius="full">
-//                       {candidates.length}
-//                     </Badge>
-//                   )}
-//                 </Tab>
-//                 <Tab>
-//                   Events{" "}
-//                   {events.length > 0 && (
-//                     <Badge ml={2} colorScheme="purple" borderRadius="full">
-//                       {events.length}
-//                     </Badge>
-//                   )}
-//                 </Tab>
-//                 <Tab>
-//                   Questions{" "}
-//                   {questions.length > 0 && (
-//                     <Badge ml={2} colorScheme="orange" borderRadius="full">
-//                       {questions.length}
-//                     </Badge>
-//                   )}
-//                 </Tab>
-//                 <Tab>
-//                   Discussion Topics{" "}
-//                   {discussions.length > 0 && (
-//                     <Badge ml={2} colorScheme="teal" borderRadius="full">
-//                       {discussions.length}
-//                     </Badge>
-//                   )}
-//                 </Tab>
-//                 <Tab>
-//                   Other{" "}
-//                   {otherEmails.length > 0 && (
-//                     <Badge ml={2} colorScheme="gray" borderRadius="full">
-//                       {otherEmails.length}
-//                     </Badge>
-//                   )}
-//                 </Tab>
-//                 <Tab>Irrelevant {irrelevantEmails.length > 0 && (
-//                   <Badge ml={2} colorScheme="red" borderRadius="full">{irrelevantEmails.length}</Badge>
-//                 )}</Tab>
-//               </TabList>
-
-//               <TabPanels>
-//                 {/* All Emails Tab */}
-//                 <TabPanel p={0}>
-//                   {searchResults ? (
-//                     <Box mb={4}>
-//                       <Flex justify="space-between" align="center" mb={4}>
-//                         <Heading size="md">
-//                           Search Results for "{searchQuery}"
-//                         </Heading>
-//                         <Button
-//                           size="sm"
-//                           leftIcon={<ArrowBackIcon />}
-//                           onClick={() => setSearchResults(null)}
-//                         >
-//                           Back to Inbox
-//                         </Button>
-//                       </Flex>
-
-//                       {/* Search results component would go here */}
-//                       <Box>
-//                         {searchResults.results &&
-//                         searchResults.results.length > 0 ? (
-//                           <CategoryPanel
-//                             title="Search Results"
-//                             category="Search Results"
-//                             emails={adaptEmails(
-//                               searchResults.results.map((result: any) => ({
-//                                 id: result.thread_id,
-//                                 thread_id: result.thread_id,
-//                                 subject: result.subject,
-//                                 sender: result.sender,
-//                                 snippet: result.snippet,
-//                                 labels: [],
-//                                 has_attachment: false,
-//                                 is_read: true,
-//                               }))
-//                             )}
-//                             isLoading={false}
-//                             onRefresh={handleSearch}
-//                             onEmailSelect={(email) => {
-//                               fetchThread(email.thread_id);
-//                             }}
-//                             badgeCount={searchResults.results.length}
-//                             animation="fadeIn"
-//                           />
-//                         ) : (
-//                           <Box
-//                             p={6}
-//                             bg="white"
-//                             borderRadius="lg"
-//                             textAlign="center"
-//                           >
-//                             <Text>No results found for "{searchQuery}"</Text>
-//                           </Box>
-//                         )}
-//                       </Box>
-//                     </Box>
-//                   ) : (
-//                     <>
-//                       {renderAllEmailsPanel()}
-
-//                       {/* Load More Button */}
-//                       {hasMore && (
-//                         <Flex justify="center" mt={4}>
-//                           <Button
-//                             onClick={loadMoreEmails}
-//                             isLoading={isThreadLoading}
-//                             loadingText="Loading..."
-//                             colorScheme="brand"
-//                             variant="outline"
-//                           >
-//                             Load More
-//                           </Button>
-//                         </Flex>
-//                       )}
-//                     </>
-//                   )}
-//                 </TabPanel>
-
-//                 {/* Job Postings Tab */}
-//                 <TabPanel p={0}>{renderJobPostingsPanel()}</TabPanel>
-
-//                 {/* Candidates Tab */}
-//                 <TabPanel p={0}>{renderCandidatesPanel()}</TabPanel>
-
-//                 {/* Events Tab */}
-//                 <TabPanel p={0}>
-//                   {renderCategoryPanel("Events", "Event", events, () =>
-//                     loadCategoryIfNeeded("Event")
-//                   )}
-//                 </TabPanel>
-
-//                 {/* Questions Tab */}
-//                 <TabPanel p={0}>
-//                   {renderCategoryPanel("Questions", "Questions", questions, () =>
-//                     loadCategoryIfNeeded("Questions")
-//                   )}
-//                 </TabPanel>
-
-//                 {/* Discussion Topics Tab */}
-//                 <TabPanel p={0}>
-//                   {renderCategoryPanel(
-//                     "Discussion Topics",
-//                     "Discussion Topics",
-//                     discussions,
-//                     () => loadCategoryIfNeeded("Discussion Topics")
-//                   )}
-//                 </TabPanel>
-
-//                 {/* Other Tab */}
-//                 <TabPanel p={0}>
-//                   {renderCategoryPanel("Other", "Other", otherEmails, () =>
-//                     loadCategoryIfNeeded("Other")
-//                   )}
-//                 </TabPanel>
-
-//                 {/* Irrelevant Tab */}
-//                 <TabPanel p={0}>{renderIrrelevantPanel()}</TabPanel>
-//               </TabPanels>
-//             </Tabs>
-//           </MotionBox>
-//         )}
-//       </AnimatePresence>
-//     </Box>
-//   );
-// };
-=======
 import React, { useState, useEffect } from "react";
 import {
   Box,
@@ -1781,5 +897,4 @@
       </AnimatePresence>
     </Box>
   );
-};
->>>>>>> 8d2a910c
+};